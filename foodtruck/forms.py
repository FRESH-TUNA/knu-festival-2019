<<<<<<< HEAD
from django import forms
from .models import Foodtruck, Booth

class FoodtruckForm(forms.ModelForm):
    image = forms.ImageField(required=False)
    class Meta:
        model = Foodtruck
        exclude = ['user', 'divi']

class BoothForm(forms.ModelForm):
    image = forms.ImageField(required=False)
    class Meta:
        model = Booth
=======
from django import forms
from .models import Foodtruck, Booth

class FoodtruckForm(forms.ModelForm):
    image = forms.ImageField(required=False)
    class Meta:
        model = Foodtruck
        exclude = ['user', 'divi']

class BoothForm(forms.ModelForm):
    image = forms.ImageField(required=False)
    class Meta:
        model = Booth
>>>>>>> a5914912658e8e18fe5ba5a85c0d7df7eeb5d7f0
        exclude = ['user', 'divi']<|MERGE_RESOLUTION|>--- conflicted
+++ resolved
@@ -1,4 +1,4 @@
-<<<<<<< HEAD
+
 from django import forms
 from .models import Foodtruck, Booth
 
@@ -12,19 +12,4 @@
     image = forms.ImageField(required=False)
     class Meta:
         model = Booth
-=======
-from django import forms
-from .models import Foodtruck, Booth
-
-class FoodtruckForm(forms.ModelForm):
-    image = forms.ImageField(required=False)
-    class Meta:
-        model = Foodtruck
-        exclude = ['user', 'divi']
-
-class BoothForm(forms.ModelForm):
-    image = forms.ImageField(required=False)
-    class Meta:
-        model = Booth
->>>>>>> a5914912658e8e18fe5ba5a85c0d7df7eeb5d7f0
         exclude = ['user', 'divi']