<<<<<<< HEAD
{% extends 'base.html' %}


{% load static %}

{% block css %}
    <link rel="stylesheet" href="{% static 'css/foodtruck.css' %}">
{% endblock %}

{% block contents %}
<meta name="viewport" content="width=device-width, initial-scale=1.0, maximum-scale=3.0">

<section class="Map">
    <img class="foodMap" src="{% static "img/haminseop2.png" %}">
</section>

<div class="FTcontainer">
    <section class="FT_1 List">
        {% for foodtruck in foodtrucks1 %}
            <div class="detail">
                <img class="img" src="{% static "img/foodTruck.png" %}">
                <div class="intro">
                    <p class="space">{{foodtruck.name}}</p>
                    <p class="space">{{foodtruck.memo}}</p>
                </div>
            </div>
        {% endfor %}
    </section>
    <section class="Booth_2 List">
        {% for booth in booths1 %}
            <div class="detail">
                <img class="img" src="{% static "img/booth.png" %}">
                <div class="intro">
                    <p class="space">{{booth.name}}</p>
                    <p class="space">{{booth.memo}}</p>
                </div>
            </div>
        {% endfor %}
    </section>
</div>
=======
{% extends 'base.html' %}


{% load static %}

{% block css %}
    <link rel="stylesheet" href="{% static 'css/foodtruck.css' %}">
{% endblock %}

{% block contents %}
<meta name="viewport" content="width=device-width, initial-scale=1.0, maximum-scale=3.0">

<section class="Map">
    <img class="foodMap" src="{% static "img/haminseop2.png" %}">
</section>

<div class="FTcontainer">
    <section class="FT_1 List">
        <img src="{% static "img/foodTruck.png" %}">
        <img src="{% static "img/ex.png" %}">
        <br>
        <img src="{% static "img/foodTruck.png" %}">
        <img src="{% static "img/ex.png" %}">
        <br>
        <img src="{% static "img/foodTruck.png" %}">
        <img src="{% static "img/ex.png" %}">
        <br>
        <img src="{% static "img/foodTruck.png" %}">
        <img src="{% static "img/ex.png" %}">
        <br>
    </section>
    <section class="Booth_2 List">
        <img src="{% static "img/booth.png" %}">
        <img src="{% static "img/ex.png" %}">
        <br>
        <img src="{% static "img/booth.png" %}">
        <img src="{% static "img/ex.png" %}">
        <br>
        <img src="{% static "img/booth.png" %}">
        <img src="{% static "img/ex.png" %}">
        <br>
        <img src="{% static "img/booth.png" %}">
        <img src="{% static "img/ex.png" %}">
        <br>
    </section>
</div>
>>>>>>> aa281d5e
{% endblock %}<|MERGE_RESOLUTION|>--- conflicted
+++ resolved
@@ -1,4 +1,3 @@
-<<<<<<< HEAD
 {% extends 'base.html' %}
 
 
@@ -38,53 +37,4 @@
             </div>
         {% endfor %}
     </section>
-</div>
-=======
-{% extends 'base.html' %}
-
-
-{% load static %}
-
-{% block css %}
-    <link rel="stylesheet" href="{% static 'css/foodtruck.css' %}">
-{% endblock %}
-
-{% block contents %}
-<meta name="viewport" content="width=device-width, initial-scale=1.0, maximum-scale=3.0">
-
-<section class="Map">
-    <img class="foodMap" src="{% static "img/haminseop2.png" %}">
-</section>
-
-<div class="FTcontainer">
-    <section class="FT_1 List">
-        <img src="{% static "img/foodTruck.png" %}">
-        <img src="{% static "img/ex.png" %}">
-        <br>
-        <img src="{% static "img/foodTruck.png" %}">
-        <img src="{% static "img/ex.png" %}">
-        <br>
-        <img src="{% static "img/foodTruck.png" %}">
-        <img src="{% static "img/ex.png" %}">
-        <br>
-        <img src="{% static "img/foodTruck.png" %}">
-        <img src="{% static "img/ex.png" %}">
-        <br>
-    </section>
-    <section class="Booth_2 List">
-        <img src="{% static "img/booth.png" %}">
-        <img src="{% static "img/ex.png" %}">
-        <br>
-        <img src="{% static "img/booth.png" %}">
-        <img src="{% static "img/ex.png" %}">
-        <br>
-        <img src="{% static "img/booth.png" %}">
-        <img src="{% static "img/ex.png" %}">
-        <br>
-        <img src="{% static "img/booth.png" %}">
-        <img src="{% static "img/ex.png" %}">
-        <br>
-    </section>
-</div>
->>>>>>> aa281d5e
-{% endblock %}+</div>