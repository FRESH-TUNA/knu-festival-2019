{% extends 'base.html' %}
{% load static %}

{% block css %}
    <link rel="stylesheet" href="{% static 'css/friendboard.css' %}">
{% endblock %}

{% block contents %}
<meta name="viewport" content="width=device-width, initial-scale=1.0">

    <div class="friendboardBody">
<<<<<<< HEAD
        <div class="friendboard-header">
            <h1 class="title">술친구</h1>
            <button></button>
        </div>

        <div class="friends">
            <div class="friend">
                <p>술 먹어요 호호</p>
                <div class="buttons">
                    <button></button>
                </div>
            </div>

            <div class="friend">
                <p>술 먹어요 호호</p>
                <div class="buttons">
                    <button></button>
                </div>
            </div>

            <div class="friend">
                <p>술 먹어요 호호</p>
                <div class="buttons">
                    <button></button>
                </div>
            </div>

            <div class="friend">
                <p>술 먹어요 호호</p>
                <div class="buttons">
                    <button></button>
                </div>
            </div>

            <div class="friend">
                <p>술 먹어요 호호</p>
                <div class="buttons">
                    <button></button>
                </div>
            </div>

            <div class="friend">
                <p>술 먹어요 호호</p>
                <div class="buttons">
                    <button></button>
                </div>
            </div>

            <div class="friend">
                <p>술 먹어요 호호</p>
                <div class="buttons">
                    <button></button>
                </div>
            </div>

            <div class="friend">
                <p>술 먹어요 호호</p>
                <div class="buttons">
                    <button></button>
                </div>
            </div>

            <div class="friend">
                <p>술 먹어요 호호</p>
                <div class="buttons">
                    <button></button>
                </div>
            </div> 
        </div>
=======
    <h1 class="title">술친구</h1>
    <div class="friends">
        
        <hr>
        <form action="{% url 'friendboard:friendboard' %}" method = "POST">
        {% csrf_token %}
        {{ form.as_p }}
            <button type="submit">제출</button>
        </form> 

        {% for post in post_list %}
            <div class="friend">
                <p>{{ post.content }}</p>
                <div class="buttons">
                    <button id="myBtn{{post.pk}}" onclick="delpost('{{post.pk}}')"></button>
                </div>

                    
                
            </div>

        <!-- Modal -->
            <div id="myModal{{post.pk}}" class="modal">
                    <form action="{% url 'friendboard:delete' post.pk %}" method="POST">
                            {% csrf_token %}
                        <div class="modal-content">
                            <span class="close" id="cls{{post.pk}}">&times;</span>                                                               
                            <p>글 등록시 입력 한 비밀번호 입력하세요</p>
                            <input name="valpw" type="password">
                            <button type="submit">삭제</button>
                        </div>
                    </form>
            </div>
                {% empty %}
                    <p>아직 등록된 게시물이 없습니다.</p>
                {% endfor %}


                {% if messages %}
                <ul class="messages">
                    {% for message in messages %}
                    <script>alert('{{ message }}')</script>
                    {% endfor %}
                </ul>
                {% endif %}
        

            <script>
                function delpost(pk){

                        clickmodal = "myModal" + pk;
                        clickbtn = "myBtn" + pk;
                        clickcls = "cls"+ pk;
                        var btn = document.getElementById(clickbtn);
                        var modal = document.getElementById(clickmodal);
                        var span = document.getElementById(clickcls);   
                        modal.style.display = "block";


                            span.onclick = function() {
                                modal.style.display = "none";
                            }
                            window.onclick = function(event) {
                                if (event.target == modal) {
                                    modal.style.display = "none";
                                }
                            }

            }
            </script>

    </div>
>>>>>>> bdea4fe6
    </div>
{% endblock %}<|MERGE_RESOLUTION|>--- conflicted
+++ resolved
@@ -9,124 +9,58 @@
 <meta name="viewport" content="width=device-width, initial-scale=1.0">
 
     <div class="friendboardBody">
-<<<<<<< HEAD
         <div class="friendboard-header">
             <h1 class="title">술친구</h1>
-            <button></button>
+            <button data-toggle="modal" data-target="#createModal"></button>
         </div>
 
         <div class="friends">
-            <div class="friend">
-                <p>술 먹어요 호호</p>
-                <div class="buttons">
-                    <button></button>
-                </div>
-            </div>
-
-            <div class="friend">
-                <p>술 먹어요 호호</p>
-                <div class="buttons">
-                    <button></button>
-                </div>
-            </div>
-
-            <div class="friend">
-                <p>술 먹어요 호호</p>
-                <div class="buttons">
-                    <button></button>
-                </div>
-            </div>
-
-            <div class="friend">
-                <p>술 먹어요 호호</p>
-                <div class="buttons">
-                    <button></button>
-                </div>
-            </div>
-
-            <div class="friend">
-                <p>술 먹어요 호호</p>
-                <div class="buttons">
-                    <button></button>
-                </div>
-            </div>
-
-            <div class="friend">
-                <p>술 먹어요 호호</p>
-                <div class="buttons">
-                    <button></button>
-                </div>
-            </div>
-
-            <div class="friend">
-                <p>술 먹어요 호호</p>
-                <div class="buttons">
-                    <button></button>
-                </div>
-            </div>
-
-            <div class="friend">
-                <p>술 먹어요 호호</p>
-                <div class="buttons">
-                    <button></button>
-                </div>
-            </div>
-
-            <div class="friend">
-                <p>술 먹어요 호호</p>
-                <div class="buttons">
-                    <button></button>
-                </div>
-            </div> 
-        </div>
-=======
-    <h1 class="title">술친구</h1>
-    <div class="friends">
-        
-        <hr>
-        <form action="{% url 'friendboard:friendboard' %}" method = "POST">
-        {% csrf_token %}
-        {{ form.as_p }}
-            <button type="submit">제출</button>
-        </form> 
-
-        {% for post in post_list %}
+            {% for post in post_list %}
             <div class="friend">
                 <p>{{ post.content }}</p>
                 <div class="buttons">
                     <button id="myBtn{{post.pk}}" onclick="delpost('{{post.pk}}')"></button>
                 </div>
-
-                    
-                
             </div>
-
+            {% empty %}
+                <p>아직 등록된 게시물이 없습니다.</p>
+            {% endfor %}
+        </div>
+        
         <!-- Modal -->
-            <div id="myModal{{post.pk}}" class="modal">
-                    <form action="{% url 'friendboard:delete' post.pk %}" method="POST">
+        {% comment %} <div id="myModal{{post.pk}}" class="modal">
+            <form action="{% url 'friendboard:delete' post.pk %}" method="POST">
+                {% csrf_token %}
+                    <div class="modal-content">
+                    <span class="close" id="cls{{post.pk}}">&times;</span>                                                               
+                    <p>글 등록시 입력 한 비밀번호 입력하세요</p>
+                    <input name="valpw" type="password">
+                    <button type="submit">삭제</button>
+                </div>
+            </form>
+        </div> {% endcomment %}
+            <div class="modal fade" id="createModal" tabindex="-1" role="dialog" aria-labelledby="exampleModalLabel" aria-hidden="true">
+                <div class="modal-dialog" role="document">
+                    <div class="modal-content">
+                        <div class="modal-header">
+                            <h5 class="modal-title" id="exampleModalLabel">Modal title</h5>
+                            <button type="button" class="close" data-dismiss="modal" aria-label="Close">
+                            <span aria-hidden="true">&times;</span>
+                            </button>
+                        </div>
+                        <form action="{% url 'friendboard:friendboard' %}" method = "POST">
                             {% csrf_token %}
-                        <div class="modal-content">
-                            <span class="close" id="cls{{post.pk}}">&times;</span>                                                               
-                            <p>글 등록시 입력 한 비밀번호 입력하세요</p>
-                            <input name="valpw" type="password">
-                            <button type="submit">삭제</button>
-                        </div>
-                    </form>
+                            <div class="modal-body">
+                                {{ form.as_p }}
+                            </div>
+                            <div class="modal-footer">
+                                <button type="button" class="btn btn-secondary" data-dismiss="modal">Close</button>
+                                <button type="submit" class="btn btn-primary">Submit</button>
+                            </div>
+                        </form> 
+                    </div>
+                </div>
             </div>
-                {% empty %}
-                    <p>아직 등록된 게시물이 없습니다.</p>
-                {% endfor %}
-
-
-                {% if messages %}
-                <ul class="messages">
-                    {% for message in messages %}
-                    <script>alert('{{ message }}')</script>
-                    {% endfor %}
-                </ul>
-                {% endif %}
-        
-
             <script>
                 function delpost(pk){
 
@@ -139,19 +73,19 @@
                         modal.style.display = "block";
 
 
-                            span.onclick = function() {
-                                modal.style.display = "none";
-                            }
+                        span.onclick = function() {
+                            modal.style.display = "none";
+                        }
                             window.onclick = function(event) {
                                 if (event.target == modal) {
                                     modal.style.display = "none";
                                 }
                             }
 
-            }
+                }
             </script>
 
     </div>
->>>>>>> bdea4fe6
+
     </div>
 {% endblock %}