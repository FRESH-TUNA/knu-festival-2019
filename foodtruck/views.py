<<<<<<< HEAD
from django.shortcuts import render
from .models import Foodtruck, Booth

# 푸드트럭 views.py
def foodtruck(request):
    foodtrucks = Foodtruck.objects.all()
    foodtrucks1 = foodtrucks[:int(len(foodtrucks)/2+1)]
    foodtrucks2 = foodtrucks[int(len(foodtrucks)/2+1):]
    # print(foodtrucks.name)
    return render(request,'foodtruck.html',{'foodtrucks1': foodtrucks1, 'foodtrucks2': foodtrucks2})

def haminseop(request):
    booths = Booth.objects.all()
    booths1 = booths[:int(len(booths)/2+1)]
    booths2 = booths[int(len(booths)/2+1):]
    # print(foodtrucks.name)
    return render(request,'haminseop.html',{'booths1': booths1, 'booths2': booths2})

def mirae(request):
    booths = Booth.objects.all()
    booths1 = booths[:int(len(booths)/2+1)]
    booths2 = booths[int(len(booths)/2+1):]
    # print(foodtrucks.name)
    return render(request,'haminseop.html',{'booths1': booths1, 'booths2': booths2})
=======
from django.shortcuts import render
from .models import Foodtruck, Booth
from .forms import FoodtruckForm, BoothForm
from django.contrib.auth import authenticate
from django.shortcuts import render, redirect
from django.contrib import messages
import logging

# 푸드트럭 views.py
def foodtruck(request):
    foodtrucks = Foodtruck.objects.all()
    # print(foodtrucks.name)
    return render(request,'foodtruck.html',{'foodtrucks': foodtrucks})

def login(request):
    if request.method == 'GET':
        return render(request,'login.html')
    else:
        username = request.POST['username']
        password = request.POST['password']
        user = authenticate(username=username, password=password)
        
        if user is None:
            messages.error(request, '패스워드가 다릅니다.')
            return redirect('foodtruck:login')
        else:
            try:
                foodtruck = Foodtruck.objects.get(user=user)
                return redirect('foodtruck:foodtruck_update', pk=foodtruck.id)
            except:
                booth = Booth.objects.get(user=user)
                return redirect('foodtruck:booth_update', pk=booth.id)

def foodtruck_update(request, pk):
    foodtruck = Foodtruck.objects.get(pk=pk)
    if request.method == 'GET':
        return render(request,'updateFoodtruck.html',{'foodtruck': foodtruck})
    else:
        form = FoodtruckForm(request.POST, request.FILES, instance=foodtruck)
        if form.is_valid():
            form.save()
            return redirect('foodtruck:foodtruck_update', pk=foodtruck.id)

def booth_update(request, pk):
    booth = Booth.objects.get(pk=pk)
    if request.method == 'GET':
        return render(request,'updateBooth.html',{'booth': booth})
    else:
        form = BoothForm(request.POST, request.FILES, instance=booth)
        if form.is_valid():
            form.save()
            return redirect('foodtruck:booth_update', pk=booth.id)
        else:
            logging.error(form.errors)
>>>>>>> aa281d5e
<|MERGE_RESOLUTION|>--- conflicted
+++ resolved
@@ -1,6 +1,10 @@
-<<<<<<< HEAD
 from django.shortcuts import render
 from .models import Foodtruck, Booth
+from .forms import FoodtruckForm, BoothForm
+from django.contrib.auth import authenticate
+from django.shortcuts import render, redirect
+from django.contrib import messages
+import logging
 
 # 푸드트럭 views.py
 def foodtruck(request):
@@ -23,20 +27,6 @@
     booths2 = booths[int(len(booths)/2+1):]
     # print(foodtrucks.name)
     return render(request,'haminseop.html',{'booths1': booths1, 'booths2': booths2})
-=======
-from django.shortcuts import render
-from .models import Foodtruck, Booth
-from .forms import FoodtruckForm, BoothForm
-from django.contrib.auth import authenticate
-from django.shortcuts import render, redirect
-from django.contrib import messages
-import logging
-
-# 푸드트럭 views.py
-def foodtruck(request):
-    foodtrucks = Foodtruck.objects.all()
-    # print(foodtrucks.name)
-    return render(request,'foodtruck.html',{'foodtrucks': foodtrucks})
 
 def login(request):
     if request.method == 'GET':
@@ -78,4 +68,3 @@
             return redirect('foodtruck:booth_update', pk=booth.id)
         else:
             logging.error(form.errors)
->>>>>>> aa281d5e
