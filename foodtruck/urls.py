<<<<<<< HEAD
from django.urls import path
from . import views

# 푸드트럭 urls.py
app_name = 'foodtruck'
urlpatterns = [
    path('', views.foodtruck, name="foodtruck"),
    path('haminseop', views.haminseop, name="haminseop"),
]
=======
from django.urls import path
from . import views

# 푸드트럭 urls.py
app_name = 'foodtruck'
urlpatterns = [
    path('', views.foodtruck, name="foodtruck"),
    path('<int:pk>', views.foodtruck_update, name="foodtruck_update"),
    path('booth/<int:pk>', views.booth_update, name="booth_update"),
    path('login', views.login, name="login"),
]
>>>>>>> aa281d5e
<|MERGE_RESOLUTION|>--- conflicted
+++ resolved
@@ -1,4 +1,3 @@
-<<<<<<< HEAD
 from django.urls import path
 from . import views
 
@@ -7,17 +6,7 @@
 urlpatterns = [
     path('', views.foodtruck, name="foodtruck"),
     path('haminseop', views.haminseop, name="haminseop"),
-]
-=======
-from django.urls import path
-from . import views
-
-# 푸드트럭 urls.py
-app_name = 'foodtruck'
-urlpatterns = [
-    path('', views.foodtruck, name="foodtruck"),
     path('<int:pk>', views.foodtruck_update, name="foodtruck_update"),
     path('booth/<int:pk>', views.booth_update, name="booth_update"),
     path('login', views.login, name="login"),
-]
->>>>>>> aa281d5e
+]