<<<<<<< HEAD
/* css reset
html, body, div, span, applet, object, iframe,
h1, h2, h3, h4, h5, h6, p, blockquote, pre,
a, abbr, acronym, address, big, cite, code,
del, dfn, em, img, ins, kbd, q, s, samp,
small, strike, strong, sub, sup, tt, var,
b, u, i, center,
dl, dt, dd, ol, ul, li,
fieldset, form, label, legend,
table, caption, tbody, tfoot, thead, tr, th, td,
article, aside, canvas, details, embed, 
figure, figcaption, footer, header, hgroup, 
menu, nav, output, ruby, section, summary,
time, mark, audio, video {
	margin: 0;
	padding: 0;
	border: 0;
	font-size: 100%;
	font: inherit;
	vertical-align: baseline;
}
 HTML5 display-role reset for older browsers 
article, aside, details, figcaption, figure, 
footer, header, hgroup, menu, nav, section {
	display: block;
}
body {
	line-height: 1;
}
ol, ul {
	list-style: none;
}
blockquote, q {
	quotes: none;
}
blockquote:before, blockquote:after,
q:before, q:after {
	content: '';
	content: none;
}
table {
	border-collapse: collapse;
	border-spacing: 0;
}  */

body{
	font-size: 0;
}
.Map{
	margin: 1%;
	width: 98%;
	height: auto;
}

.foodMap{
	width:100%
}

.List{
	margin: 3%;
	width: 40vw;
}

.FTcontainer{
	display:flex;
	font-size:1rem;
	margin:0;
	/* background-image:url(ex.png); */
}

.FT_1{
	border-right: 3px solid black;
	padding-right: 0;
	flex-grow:1;
	padding-right:1%;
	margin-right:1%;
}

.detail{
	display:flex;
	margin-top: 1vh;
}

.img{
	width:6vh;
	height:6vh;
}

p{
	margin:0;
}

.intro{
	/* border: 1px solid black; */
	width:40vw;
	flex-grow:2;
	padding-top:3%;
	background-image: url(ex.png);
	background-size: 100% 100%;
	background-repeat: no-repeat;
}

.space{
	padding-left:5vw;
}

.FT_2{
	flex-grow:1;
	margin-left: 0;
}

.Booth_1{
	border-right: 3px solid black;
}

.Booth_2{

}

@media(min-width: 360px){

}
=======
/* css reset
html, body, div, span, applet, object, iframe,
h1, h2, h3, h4, h5, h6, p, blockquote, pre,
a, abbr, acronym, address, big, cite, code,
del, dfn, em, img, ins, kbd, q, s, samp,
small, strike, strong, sub, sup, tt, var,
b, u, i, center,
dl, dt, dd, ol, ul, li,
fieldset, form, label, legend,
table, caption, tbody, tfoot, thead, tr, th, td,
article, aside, canvas, details, embed, 
figure, figcaption, footer, header, hgroup, 
menu, nav, output, ruby, section, summary,
time, mark, audio, video {
	margin: 0;
	padding: 0;
	border: 0;
	font-size: 100%;
	font: inherit;
	vertical-align: baseline;
}
 HTML5 display-role reset for older browsers 
article, aside, details, figcaption, figure, 
footer, header, hgroup, menu, nav, section {
	display: block;
}
body {
	line-height: 1;
}
ol, ul {
	list-style: none;
}
blockquote, q {
	quotes: none;
}
blockquote:before, blockquote:after,
q:before, q:after {
	content: '';
	content: none;
}
table {
	border-collapse: collapse;
	border-spacing: 0;
}  */


/*
body{
	font-size: 0;
}
*/

.Map{
	margin: 1%;
	width: 98%;
	height: auto;
}

.foodMap{
	width:100%
}

.List{
	margin: 3%;
	width: 40vw;
}

.FTcontainer{
	display:flex;
	font-size:1rem;
	margin:0;
	/* background-image:url(ex.png); */
}

.FT_1{
	border-right: 3px solid black;
	padding-right: 0;
	flex-grow:1;
	padding-right:1%;
	margin-right:1%;
}

.detail{
	display:flex;
	margin-top: 1vh;
}

.img{
	width:6vh;
	height:6vh;
}

p{
	margin:0;
}

.intro{
	/* border: 1px solid black; */
	width:40vw;
	flex-grow:2;
	padding-top:3%;
	background-image: url(ex.png);
	background-size: 100% 100%;
	background-repeat: no-repeat;
}

.space{
	padding-left:5vw;
}

.FT_2{
	flex-grow:1;
	margin-left: 0;
}

.Booth_1{
	border-right: 3px solid black;
}

.Booth_2{

}

@media(min-width: 360px){

}
>>>>>>> 10e10b42
<|MERGE_RESOLUTION|>--- conflicted
+++ resolved
@@ -1,127 +1,3 @@
-<<<<<<< HEAD
-/* css reset
-html, body, div, span, applet, object, iframe,
-h1, h2, h3, h4, h5, h6, p, blockquote, pre,
-a, abbr, acronym, address, big, cite, code,
-del, dfn, em, img, ins, kbd, q, s, samp,
-small, strike, strong, sub, sup, tt, var,
-b, u, i, center,
-dl, dt, dd, ol, ul, li,
-fieldset, form, label, legend,
-table, caption, tbody, tfoot, thead, tr, th, td,
-article, aside, canvas, details, embed, 
-figure, figcaption, footer, header, hgroup, 
-menu, nav, output, ruby, section, summary,
-time, mark, audio, video {
-	margin: 0;
-	padding: 0;
-	border: 0;
-	font-size: 100%;
-	font: inherit;
-	vertical-align: baseline;
-}
- HTML5 display-role reset for older browsers 
-article, aside, details, figcaption, figure, 
-footer, header, hgroup, menu, nav, section {
-	display: block;
-}
-body {
-	line-height: 1;
-}
-ol, ul {
-	list-style: none;
-}
-blockquote, q {
-	quotes: none;
-}
-blockquote:before, blockquote:after,
-q:before, q:after {
-	content: '';
-	content: none;
-}
-table {
-	border-collapse: collapse;
-	border-spacing: 0;
-}  */
-
-body{
-	font-size: 0;
-}
-.Map{
-	margin: 1%;
-	width: 98%;
-	height: auto;
-}
-
-.foodMap{
-	width:100%
-}
-
-.List{
-	margin: 3%;
-	width: 40vw;
-}
-
-.FTcontainer{
-	display:flex;
-	font-size:1rem;
-	margin:0;
-	/* background-image:url(ex.png); */
-}
-
-.FT_1{
-	border-right: 3px solid black;
-	padding-right: 0;
-	flex-grow:1;
-	padding-right:1%;
-	margin-right:1%;
-}
-
-.detail{
-	display:flex;
-	margin-top: 1vh;
-}
-
-.img{
-	width:6vh;
-	height:6vh;
-}
-
-p{
-	margin:0;
-}
-
-.intro{
-	/* border: 1px solid black; */
-	width:40vw;
-	flex-grow:2;
-	padding-top:3%;
-	background-image: url(ex.png);
-	background-size: 100% 100%;
-	background-repeat: no-repeat;
-}
-
-.space{
-	padding-left:5vw;
-}
-
-.FT_2{
-	flex-grow:1;
-	margin-left: 0;
-}
-
-.Booth_1{
-	border-right: 3px solid black;
-}
-
-.Booth_2{
-
-}
-
-@media(min-width: 360px){
-
-}
-=======
 /* css reset
 html, body, div, span, applet, object, iframe,
 h1, h2, h3, h4, h5, h6, p, blockquote, pre,
@@ -247,5 +123,4 @@
 
 @media(min-width: 360px){
 
-}
->>>>>>> 10e10b42
+}