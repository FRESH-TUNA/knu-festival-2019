    {% extends 'base.html' %}
    {% load static %}

    {% block css %}
        <link rel="stylesheet" href="{% static 'css/board.css' %}">
    {% endblock %}

    {% block contents %}

    <meta name="viewport" content="width=device-width, initial-scale=1.0">

        <div class="boardBody">
            <div class="board-header">
                <p class="title">술친구 구하기</p>
                <button data-toggle="modal" data-target="#createModal">술친구 만들기</button>
            </div>

<<<<<<< HEAD
        {% if messages %}
            {% for message in messages %}
                {% if message.tags == 'info' %}
                    <div class="alert alert-success alert-dismissible">
                        <a href="#" class="close" data-dismiss="alert" aria-label="close">&times;</a>
                        {{ message }} 
                    </div>
                {% else %}
                    <div class="alert alert-danger alert-dismissible">
                        <a href="#" class="close" data-dismiss="alert" aria-label="close">&times;</a>
                        {{ message }} 
                    </div>
                {% endif %}
            {% endfor %}
        {% endif %}

        <div class="boards">
            {% for post in post_list %}
    
                <div class="board">
                    <a href= "{% url 'friendboard:friendboard' %}">
                    <p>{{ post.content }}</p>
                    </a>
                    <div class="buttons">
                        <button id="myBtn{{post.pk}}" onclick="delpost(event, '{{post.pk}}')"></button>
=======
            {% if messages %}
                {% for message in messages %}
                    {% if message.tags == 'info' %}
                        <div class="alert alert-success alert-dismissible">
                            <a href="#" class="close" data-dismiss="alert" aria-label="close">&times;</a>
                            {{ message }} 
                        </div>
                    {% else %}
                        <div class="alert alert-danger alert-dismissible">
                            <a href="#" class="close" data-dismiss="alert" aria-label="close">&times;</a>
                            {{ message }} 
                        </div>
                    {% endif %}
                {% endfor %}
            {% endif %}

            <div class="boards">
                {% for post in post_list %}
            
                    <div class="board">
                        <a href= "{% url 'friendboard:detail' post.pk %}">
                        <p>{{ post.content }}</p>
                        </a>
                        <div class="buttons">
                            <button id="myBtn{{post.pk}}" onclick="delpost(event, '{{post.pk}}')"></button>
                        </div>
>>>>>>> 7316debb
                    </div>

                    <div id="myModal{{post.pk}}" class="modal">
                    <form action="{% url 'friendboard:delete' post.pk %}" method="POST">
                        {% csrf_token %}
                        <div class="modal-content delete-body">
                            <div class="delete-header">
                                <p>삭제하기</p>
                                <span class="close" id="cls{{post.pk}}">&times;</span>     
                            </div>                                                          
                            <p>글 등록시 입력 한 비밀번호 입력하세요</p>
                            <input name="valpw" type="password">
                            <button type="submit" class="btn btn-danger">삭제</button>
                        </div>
                    </form>
                </div> 
                </a>
                {% empty %}
                    <p>아직 등록된 게시물이 없습니다.</p>
                {% endfor %}
            </div>

<<<<<<< HEAD
    <ul class="pagination">
    {% if post_list.has_previous %}
    <li><a href="?page=1">&#60;&#60;</a></li>
    <li><a href="?page={{ post_list.previous_page_number }}">&#60;</a></li>
    {% endif %}

    {% for num in post_list.paginator.page_range %}
        {% if post_list.number == num %}
        <li>{{ num }}</li>
        {% elif num > post_list.number|add:'-3' and num < post_list.number|add:'3' %}
        <li><a href="?page={{ num }}">{{ num }}</a></li>
        {% endif %}
    {% endfor %}

    {% if post_list.has_next %}
    <li><a href="?page={{ post_list.next_page_number }}">&#62;</a></li>
    <li><a href="?page={{ post_list.paginator.num_pages }}">&#62;&#62;</a></li>
    {% endif %}
    </ul>
    
            <div class="modal fade" id="createModal" tabindex="-1" role="dialog" aria-labelledby="exampleModalLabel" aria-hidden="true">
                <div class="modal-dialog create-modal" role="document">
                    <div class="modal-content create-modal-body">
                        <div class="modal-header">
                            <h5 class="modal-title" id="exampleModalLabel">술친구 구하기</h5>
                            <button type="button" class="close" data-dismiss="modal" aria-label="Close">
                            <span aria-hidden="true">&times;</span>
                            </button>
                        </div>
                        <form action="{% url 'friendboard:friendboard' %}" method = "POST">
                            {% csrf_token %}
                            <div class="modal-body">
                                <p><label for="id_content">내용</label> <textarea name="content" cols="40" rows="10" class="form-control" required="" id="id_content"></textarea></p>
                                <p><label for="id_password">패스워드</label> <input type="password" name="password" maxlength="200" required="" id="id_password"></p>
                            </div>
                            <div class="modal-footer">
                                <button type="button" class="btn btn-secondary" data-dismiss="modal">취소</button>
                                <button type="submit" class="btn btn-primary">작성</button>
=======
        <ul class="pagination">
        {% if post_list.has_previous %}
        <li><a href="?page=1">&#60;&#60;</a></li>
        <li><a href="?page={{ post_list.previous_page_number }}">&#60;</a></li>
        {% endif %}

        {% for num in post_list.paginator.page_range %}
            {% if post_list.number == num %}
            <li>{{ num }}</li>
            {% elif num > post_list.number|add:'-3' and num < post_list.number|add:'3' %}
            <li><a href="?page={{ num }}">{{ num }}</a></li>
            {% endif %}
        {% endfor %}

        {% if post_list.has_next %}
        <li><a href="?page={{ post_list.next_page_number }}">&#62;</a></li>
        <li><a href="?page={{ post_list.paginator.num_pages }}">&#62;&#62;</a></li>
        {% endif %}
        </ul>
        
                <div class="modal fade" id="createModal" tabindex="-1" role="dialog" aria-labelledby="exampleModalLabel" aria-hidden="true">
                    <div class="modal-dialog create-modal" role="document">
                        <div class="modal-content create-modal-body">
                            <div class="modal-header">
                                <h5 class="modal-title" id="exampleModalLabel">술친구 구하기</h5>
                                <button type="button" class="close" data-dismiss="modal" aria-label="Close">
                                <span aria-hidden="true">&times;</span>
                                </button>
>>>>>>> 7316debb
                            </div>
                            <form action="{% url 'friendboard:friendboard' %}" method = "POST">
                                {% csrf_token %}
                                <div class="modal-body">
                                    <p><label for="id_content">내용</label> <textarea name="content" cols="40" rows="10" class="form-control" required="" id="id_content"></textarea></p>
                                    <p><label for="id_password">패스워드</label> <input type="password" name="password" maxlength="200" required="" id="id_password"></p>
                                </div>
                                <div class="modal-footer">
                                    <button type="button" class="btn btn-secondary" data-dismiss="modal">취소</button>
                                    <button type="submit" class="btn btn-primary">작성</button>
                                </div>
                            </form> 
                        </div>
                    </div>
                </div>
<<<<<<< HEAD
            </div>
            <script>
                function delpost(event, pk){
                        console.log(event)
                        clickmodal = "myModal" + pk;
                        clickbtn = "myBtn" + pk;
                        clickcls = "cls"+ pk;
                        var btn = document.getElementById(clickbtn);
                        var modal = document.getElementById(clickmodal);
                        var span = document.getElementById(clickcls);   
                        modal.style.display = "block";
                        span.onclick = function() {
                            modal.style.display = "none";
                        }
                            window.onclick = function(event) {
                                if (event.target == modal) {
                                    modal.style.display = "none";
                                }
=======
                <script>
                    function delpost(event, pk){
                            console.log(event)
                            clickmodal = "myModal" + pk;
                            clickbtn = "myBtn" + pk;
                            clickcls = "cls"+ pk;
                            var btn = document.getElementById(clickbtn);
                            var modal = document.getElementById(clickmodal);
                            var span = document.getElementById(clickcls);   
                            modal.style.display = "block";


                            span.onclick = function() {
                                modal.style.display = "none";
>>>>>>> 7316debb
                            }
                                window.onclick = function(event) {
                                    if (event.target == modal) {
                                        modal.style.display = "none";
                                    }
                                }
                            event.stopPropagation()
                    }
                </script>

<<<<<<< HEAD
    </div>
{% endblock %}
=======
        </div>
    {% endblock %}
>>>>>>> 7316debb
<|MERGE_RESOLUTION|>--- conflicted
+++ resolved
@@ -15,33 +15,6 @@
                 <button data-toggle="modal" data-target="#createModal">술친구 만들기</button>
             </div>
 
-<<<<<<< HEAD
-        {% if messages %}
-            {% for message in messages %}
-                {% if message.tags == 'info' %}
-                    <div class="alert alert-success alert-dismissible">
-                        <a href="#" class="close" data-dismiss="alert" aria-label="close">&times;</a>
-                        {{ message }} 
-                    </div>
-                {% else %}
-                    <div class="alert alert-danger alert-dismissible">
-                        <a href="#" class="close" data-dismiss="alert" aria-label="close">&times;</a>
-                        {{ message }} 
-                    </div>
-                {% endif %}
-            {% endfor %}
-        {% endif %}
-
-        <div class="boards">
-            {% for post in post_list %}
-    
-                <div class="board">
-                    <a href= "{% url 'friendboard:friendboard' %}">
-                    <p>{{ post.content }}</p>
-                    </a>
-                    <div class="buttons">
-                        <button id="myBtn{{post.pk}}" onclick="delpost(event, '{{post.pk}}')"></button>
-=======
             {% if messages %}
                 {% for message in messages %}
                     {% if message.tags == 'info' %}
@@ -68,7 +41,6 @@
                         <div class="buttons">
                             <button id="myBtn{{post.pk}}" onclick="delpost(event, '{{post.pk}}')"></button>
                         </div>
->>>>>>> 7316debb
                     </div>
 
                     <div id="myModal{{post.pk}}" class="modal">
@@ -91,46 +63,6 @@
                 {% endfor %}
             </div>
 
-<<<<<<< HEAD
-    <ul class="pagination">
-    {% if post_list.has_previous %}
-    <li><a href="?page=1">&#60;&#60;</a></li>
-    <li><a href="?page={{ post_list.previous_page_number }}">&#60;</a></li>
-    {% endif %}
-
-    {% for num in post_list.paginator.page_range %}
-        {% if post_list.number == num %}
-        <li>{{ num }}</li>
-        {% elif num > post_list.number|add:'-3' and num < post_list.number|add:'3' %}
-        <li><a href="?page={{ num }}">{{ num }}</a></li>
-        {% endif %}
-    {% endfor %}
-
-    {% if post_list.has_next %}
-    <li><a href="?page={{ post_list.next_page_number }}">&#62;</a></li>
-    <li><a href="?page={{ post_list.paginator.num_pages }}">&#62;&#62;</a></li>
-    {% endif %}
-    </ul>
-    
-            <div class="modal fade" id="createModal" tabindex="-1" role="dialog" aria-labelledby="exampleModalLabel" aria-hidden="true">
-                <div class="modal-dialog create-modal" role="document">
-                    <div class="modal-content create-modal-body">
-                        <div class="modal-header">
-                            <h5 class="modal-title" id="exampleModalLabel">술친구 구하기</h5>
-                            <button type="button" class="close" data-dismiss="modal" aria-label="Close">
-                            <span aria-hidden="true">&times;</span>
-                            </button>
-                        </div>
-                        <form action="{% url 'friendboard:friendboard' %}" method = "POST">
-                            {% csrf_token %}
-                            <div class="modal-body">
-                                <p><label for="id_content">내용</label> <textarea name="content" cols="40" rows="10" class="form-control" required="" id="id_content"></textarea></p>
-                                <p><label for="id_password">패스워드</label> <input type="password" name="password" maxlength="200" required="" id="id_password"></p>
-                            </div>
-                            <div class="modal-footer">
-                                <button type="button" class="btn btn-secondary" data-dismiss="modal">취소</button>
-                                <button type="submit" class="btn btn-primary">작성</button>
-=======
         <ul class="pagination">
         {% if post_list.has_previous %}
         <li><a href="?page=1">&#60;&#60;</a></li>
@@ -159,7 +91,6 @@
                                 <button type="button" class="close" data-dismiss="modal" aria-label="Close">
                                 <span aria-hidden="true">&times;</span>
                                 </button>
->>>>>>> 7316debb
                             </div>
                             <form action="{% url 'friendboard:friendboard' %}" method = "POST">
                                 {% csrf_token %}
@@ -175,26 +106,6 @@
                         </div>
                     </div>
                 </div>
-<<<<<<< HEAD
-            </div>
-            <script>
-                function delpost(event, pk){
-                        console.log(event)
-                        clickmodal = "myModal" + pk;
-                        clickbtn = "myBtn" + pk;
-                        clickcls = "cls"+ pk;
-                        var btn = document.getElementById(clickbtn);
-                        var modal = document.getElementById(clickmodal);
-                        var span = document.getElementById(clickcls);   
-                        modal.style.display = "block";
-                        span.onclick = function() {
-                            modal.style.display = "none";
-                        }
-                            window.onclick = function(event) {
-                                if (event.target == modal) {
-                                    modal.style.display = "none";
-                                }
-=======
                 <script>
                     function delpost(event, pk){
                             console.log(event)
@@ -209,7 +120,6 @@
 
                             span.onclick = function() {
                                 modal.style.display = "none";
->>>>>>> 7316debb
                             }
                                 window.onclick = function(event) {
                                     if (event.target == modal) {
@@ -220,10 +130,5 @@
                     }
                 </script>
 
-<<<<<<< HEAD
-    </div>
-{% endblock %}
-=======
         </div>
     {% endblock %}
->>>>>>> 7316debb
