--- conflicted
+++ resolved
@@ -2,12 +2,6 @@
    /* height: 100%; */
    background-color: rgb(244, 239, 235);
 }
-
-body {
-   min-height: 100%;
-   height: auto;
-}
-
 
 .indexBody, .lostboardBody, .friendboardBody, .foodtruckBody {
    background-color: rgb(244, 239, 235);
@@ -22,24 +16,14 @@
 }
 
 .footerClass {
-<<<<<<< HEAD
-   position: fixed;
-   display: flex;
-   flex-flow: column;
-   width: 100%;
-
-   bottom: 0;
-=======
    /* position: absolute;
    display: block; */
    width: 80%;
    margin-left: 10%;
    /* bottom: 0;  */
->>>>>>> de53b06a
    text-align: center;
    border-top: 1px solid black;
    padding-top: 20px;
-   background-color: rgb(244, 239, 235);
 }
 
 .title {
