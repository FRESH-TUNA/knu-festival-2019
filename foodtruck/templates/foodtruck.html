{% extends 'base.html' %}

{% load static %}

{% block css %}
    <link rel="stylesheet" href="{% static 'css/foodtruck.css' %}">
{% endblock %}

{% block contents %}
<meta name="viewport" content="width=device-width, initial-scale=1.0, maximum-scale=3.0">


<img class="foodMap" src="{% static "img/sixty2.png" %}">


<div class="Mapleport">
    <button type="button" onclick="location.href='{% url 'foodtruck:haminseop' %}';">함인섭광장</button>
    <button type="button" onclick="location.href='{% url 'foodtruck:mirae'%}';"> 미래광장 </button>
</div>


<div class="FTcontainer">
    <div class="FT_1 List">
        {% for foodtruck in foodtrucks1 %}
            <div class="detail" onclick = "myFunction({{foodtruck.id}})">
                <img class="img" src="{% static "img/foodTruck.png" %}">
                <div class="intro">
                    <p class="space">{{foodtruck.name}}</p>
<<<<<<< HEAD
                    <p class="space">{{foodtruck.memo}}</p>
                    <div class="modal" id="modal{{foodtruck.id}}">
                        <div class="modal_content">
                            <div class = "modal_container">

                                    <div class = "modal_info">
                                        <div class = "info_left">
                                            <div class="modal_img"> {{foodtruck.image}}
                                            </div>
                                        </div>
                                                <div class = "info_right">
                                                {{foodtruck.name}}
                                                </div>
                                    </div>
                                                    <div class = "info_sub">
                                                    {{foodtruck.memo}}
                                                    </div>
                                                        <div class = "menu">
                                                        </div>
                                                            <div class = "modal_button">
                                                            <button type="button" onclick = "deleteFunction({{foodtruck.id}}, event)">닫기</button>
                                                            </div>
                            </div>
                        </div>
                                                                <div class="modal_layer">
                                                                </div>
                    </div>
=======
>>>>>>> 7f2f951c
                </div>
            </div>
        {% endfor %}
    </div>
    <div class="FT_2 List">
        {% for foodtruck in foodtrucks2 %}
            <div class="detail">
                <img class="img" src="{% static "img/foodTruck.png" %}">
                <div class="intro">
                    <p class="space">{{foodtruck.name}}</p>
                </div>
            </div>
        {% endfor %}        
    </div>
</div>


<script
  src="https://code.jquery.com/jquery-3.4.1.js"
  integrity="sha256-WpOohJOqMqqyKL9FccASB9O0KwACQJpFTUBLTYOVvVU="
  crossorigin="anonymous"></script>
  <script>
function myFunction(id){
    console.log('hohohoho')
     $("#modal" + id).fadeIn();
}

function deleteFunction(id, event){
    console.log(event)
    $("#modal" + id).fadeOut();
    event.stopPropagation()
}
  </script>   
{% endblock %}<|MERGE_RESOLUTION|>--- conflicted
+++ resolved
@@ -26,7 +26,6 @@
                 <img class="img" src="{% static "img/foodTruck.png" %}">
                 <div class="intro">
                     <p class="space">{{foodtruck.name}}</p>
-<<<<<<< HEAD
                     <p class="space">{{foodtruck.memo}}</p>
                     <div class="modal" id="modal{{foodtruck.id}}">
                         <div class="modal_content">
@@ -54,8 +53,6 @@
                                                                 <div class="modal_layer">
                                                                 </div>
                     </div>
-=======
->>>>>>> 7f2f951c
                 </div>
             </div>
         {% endfor %}
